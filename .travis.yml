--- conflicted
+++ resolved
@@ -123,17 +123,14 @@
 script:
   # build
   - make VERBOSE=1
-  - if [ "x${BUILD_TYPE}" != "xcross" ]; then ctest -V -j 4; fi
+  # run all tests
+  - if [ "x${BUILD_TYPE}" != "xcross" ]; then ctest --output-on-failure -j 4; fi
+  # collect coverage (needs to be after running tests)
   - if [ "x${BUILD_TYPE}" == "xcoverage" ]; then make coverage; fi
-    # test if all the sources are conform to the forUncrustifySources.cfg config file
+  # test if all the sources are conform to the forUncrustifySources.cfg config file
   - if [ "x${BUILD_TYPE}" == "xrelease" ]; then cd ../ && ./scripts/Run_uncrustify_for_sources.sh; cd -; fi
-<<<<<<< HEAD
   # test if uncrustify runs for (some) command line options
   - if [ "x${BUILD_TYPE}" == "xrelease" ]; then cd ../tests/cli && ./test_cli_options.py; cd -; fi
-=======
-  # run all tests
-  - if [ "x${BUILD_TYPE}" != "xcross" ]; then ctest --output-on-failure; fi
->>>>>>> 9ba7ffe3
 
   # DO NOT REMOVE (debugging purposes)
   #- /home/travis/build/uncrustify/uncrustify/build/uncrustify -l cs -c /home/travis/build/uncrustify/uncrustify/tests/config/U10-Cpp.cfg -f /home/travis/build/uncrustify/uncrustify/tests/input/cs/newlines.mm -L A
