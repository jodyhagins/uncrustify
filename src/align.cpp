/**
 * @file align.cpp
 * Does all the aligning stuff.
 *
 * @author  Ben Gardner
 * @author  Guy Maurel since version 0.62 for uncrustify4Qt
 *          October 2015, 2016
 * @license GPL v2+
 */
#include "uncrustify_types.h"
#include "chunk_list.h"
#include "ChunkStack.h"
#include "align_stack.h"
#include "prototypes.h"
#include <cstdio>
#include <cstdlib>
#include <cstring>
#include <cerrno>
#include "unc_ctype.h"

static chunk_t *align_var_def_brace(chunk_t *pc, size_t span, size_t *nl_count);
static chunk_t *align_trailing_comments(chunk_t *start);
static void align_init_brace(chunk_t *start);
static void align_func_params(void);
static void align_same_func_call_params();
static void align_func_proto(int span);
static void align_oc_msg_spec(int span);
static void align_typedefs(size_t span);
static void align_left_shift(void);
static void align_oc_msg_colons(void);
static void align_oc_msg_colon(chunk_t *so);
static void align_oc_decl_colon(void);
static void align_asm_colon(void);


/*
 *   Here are the items aligned:
 *
 *   - enum value assignments
 *     enum {
 *        cat  = 1,
 *        fred = 2,
 *     };
 *
 *   - struct/union variable & bit definitions
 *     struct foo {
 *        char cat;
 *        int  id       : 5;
 *        int  name_len : 6;
 *        int  heigth   : 12;
 *     };
 *
 *   - variable definitions & assignments in normal code
 *     const char *cat = "feline";
 *     int        id   = 4;
 *     a   = 5;
 *     bat = 14;
 *
 *   - simple array initializers
 *     int a[] = {
 *        1, 2, 3, 4, 5,
 *        6, 7, 8, 9, 10
 *     };
 *
 *   - c99 array initializers
 *     const char *name[] = {
 *        [FRED]  = "fred",
 *        [JOE]   = "joe",
 *        [PETER] = "peter",
 *     };
 *     struct foo b[] = {
 *        { .id = 1,   .name = "text 1" },
 *        { .id = 567, .name = "text 2" },
 *     };
 *     struct foo_t bars[] =
 *     {
 *        [0] = { .name = "bar",
 *                .age  = 21 },
 *        [1] = { .name = "barley",
 *                .age  = 55 },
 *     };
 *
 *   - compact array initializers
 *     struct foo b[] = {
 *        { 3, "dog" },      { 6, "spider" },
 *        { 8, "elephant" }, { 3, "cat" },
 *     };
 *
 *   - multiline array initializers (2nd line indented, not aligned)
 *     struct foo b[] = {
 *        { AD_NOT_ALLOWED, "Sorry, you failed to guess the password.",
 *          "Try again?", "Yes", "No" },
 *        { AD_SW_ERROR,    "A software error has occured.", "Bye!", NULL, NULL },
 *     };
 *
 *   - Trailing comments
 *
 *   - Back-slash newline groups
 *
 *   - Function prototypes
 *     int  foo();
 *     void bar();
 *
 *   - Preprocessors
 *     #define FOO_VAL        15
 *     #define MAX_TIMEOUT    60
 *     #define FOO(x)         ((x) * 65)
 *
 *   - typedefs
 *     typedef uint8_t     BYTE;
 *     typedef int32_t     INT32;
 *     typedef uint32_t    UINT32;
 */


/**
 * Aligns everything in the chunk stack to a particular column.
 * The stack is empty after this function.
 *
 * @param col           the column
 * @param align_single  align even if there is only one item on the stack
 */
static void align_stack(ChunkStack &cs, int col, bool align_single, log_sev_t sev)
{
   LOG_FUNC_ENTRY();

   if (cpd.settings[UO_align_on_tabstop].b)
   {
      col = align_tab_column(col);
   }

   if ((cs.Len() > 1) || (align_single && (cs.Len() == 1)))
   {
      LOG_FMT(sev, "%s: max_col=%d\n", __func__, col);
      chunk_t *pc;
      while ((pc = cs.Pop_Back()) != NULL)
      {
         align_to_column(pc, col);
         chunk_flags_set(pc, PCF_WAS_ALIGNED);

         LOG_FMT(sev, "%s: indented [%s] on line %zu to %zu\n",
                 __func__, pc->text(), pc->orig_line, pc->column);
      }
   }
   cs.Reset();
}


/**
 * Adds an item to the align stack and adjust the nl_count and max_col.
 * Adjust max_col as needed
 *
 * @param pc         the item to add
 * @param max_col    pointer to the column variable
 * @param extra_pad  extra padding
 */
static void align_add(ChunkStack &cs, chunk_t *pc, size_t &max_col, size_t min_pad, bool squeeze)
{
   LOG_FUNC_ENTRY();
   chunk_t *prev;
   size_t  min_col;

   prev = chunk_get_prev(pc);
   if ((prev == NULL) || chunk_is_newline(prev))
   {
      min_col = squeeze ? 1 : pc->column;
      LOG_FMT(LALADD, "%s: pc->orig_line=%zu, pc->col=%zu max_col=%zu min_pad=%zu min_col=%zu\n",
              __func__, pc->orig_line, pc->column, max_col, min_pad, min_col);
   }
   else
   {
      if (prev->type == CT_COMMENT_MULTI)
      {
         min_col = prev->orig_col_end + min_pad;
      }
      else
      {
         min_col = prev->column + prev->len() + min_pad;
      }
      if (!squeeze)
      {
         if (min_col < pc->column)
         {
            min_col = pc->column;
         }
      }
      LOG_FMT(LALADD, "%s: pc->orig_line=%zu, pc->col=%zu max_col=%zu min_pad=%zu min_col=%zu multi:%s prev->col=%d prev->len()=%zu %s\n",
              __func__, pc->orig_line, pc->column, max_col, min_pad, min_col, (prev->type == CT_COMMENT_MULTI) ? "Y" : "N",
              (prev->type == CT_COMMENT_MULTI) ? prev->orig_col_end : (UINT32)prev->column, prev->len(), get_token_name(prev->type));
   }

   if (cs.Empty())
   {
      max_col = 0;
   }

   cs.Push_Back(pc);
   if (min_col > max_col)
   {
      max_col = min_col;
   }
} // align_add


void quick_align_again(void)
{
   LOG_FUNC_ENTRY();
   LOG_FMT(LALAGAIN, "%s:\n", __func__);
   for (chunk_t *pc = chunk_get_head(); pc != NULL; pc = chunk_get_next(pc))
   {
      if ((pc->align.next != NULL) && (pc->flags & PCF_ALIGN_START))
      {
         AlignStack as;
         as.Start(100, 0);
         as.m_right_align = pc->align.right_align;
         as.m_star_style  = (AlignStack::StarStyle)pc->align.star_style;
         as.m_amp_style   = (AlignStack::StarStyle)pc->align.amp_style;
         as.m_gap         = pc->align.gap;

         LOG_FMT(LALAGAIN, "   [%s:%zu]", pc->text(), pc->orig_line);
         as.Add(pc->align.start);
         chunk_flags_set(pc, PCF_WAS_ALIGNED);
         for (chunk_t *tmp = pc->align.next; tmp != NULL; tmp = tmp->align.next)
         {
            chunk_flags_set(tmp, PCF_WAS_ALIGNED);
            as.Add(tmp->align.start);
            LOG_FMT(LALAGAIN, " => [%s:%zu]", tmp->text(), tmp->orig_line);
         }
         LOG_FMT(LALAGAIN, "\n");
         as.End();
      }
   }
}


void quick_indent_again(void)
{
   LOG_FUNC_ENTRY();

   for (chunk_t *pc = chunk_get_head(); pc; pc = chunk_get_next(pc))
   {
      if (pc->indent.ref)
      {
         chunk_t *tmp = chunk_get_prev(pc);
         if (chunk_is_newline(tmp))
         {
            int col = pc->indent.ref->column + pc->indent.delta;

            indent_to_column(pc, col);
            LOG_FMT(LINDENTAG, "%s: [%zu] indent [%s] to %d based on [%s] @ %zu:%zu\n",
                    __func__, pc->orig_line, pc->text(), col,
                    pc->indent.ref->text(),
                    pc->indent.ref->orig_line, pc->indent.ref->column);
         }
      }
   }
}


void align_all(void)
{
   LOG_FUNC_ENTRY();
   if (cpd.settings[UO_align_typedef_span].u > 0)
   {
      align_typedefs(cpd.settings[UO_align_typedef_span].u);
   }

   if (cpd.settings[UO_align_left_shift].b)
   {
      align_left_shift();
   }

   if (cpd.settings[UO_align_oc_msg_colon_span].n > 0)
   {
      align_oc_msg_colons();
   }

   /* Align variable definitions */
   if ((cpd.settings[UO_align_var_def_span].u > 0) ||
       (cpd.settings[UO_align_var_struct_span].n > 0) ||
       (cpd.settings[UO_align_var_class_span].n > 0))
   {
      align_var_def_brace(chunk_get_head(), cpd.settings[UO_align_var_def_span].u, NULL);
   }

   /* Align assignments */
   align_assign(chunk_get_head(),
                cpd.settings[UO_align_assign_span].n,
                cpd.settings[UO_align_assign_thresh].n);

   /* Align structure initializers */
   if (cpd.settings[UO_align_struct_init_span].n > 0)
   {
      align_struct_initializers();
   }

   /* Align function prototypes */
   if ((cpd.settings[UO_align_func_proto_span].n > 0) &&
       !cpd.settings[UO_align_mix_var_proto].b)
   {
      align_func_proto(cpd.settings[UO_align_func_proto_span].n);
   }

   /* Align function prototypes */
   if (cpd.settings[UO_align_oc_msg_spec_span].n > 0)
   {
      align_oc_msg_spec(cpd.settings[UO_align_oc_msg_spec_span].n);
   }

   /* Align OC colons */
   if (cpd.settings[UO_align_oc_decl_colon].b)
   {
      align_oc_decl_colon();
   }

   if (cpd.settings[UO_align_asm_colon].b)
   {
      align_asm_colon();
   }

   /* Align variable defs in function prototypes */
   if (cpd.settings[UO_align_func_params].b)
   {
      align_func_params();
   }

   if (cpd.settings[UO_align_same_func_call_params].b)
   {
      align_same_func_call_params();
   }
   /* Just in case something was aligned out of order... do it again */
   quick_align_again();
} // align_all


/**
 * Aligns all function prototypes in the file.
 */
static void align_oc_msg_spec(int span)
{
   LOG_FUNC_ENTRY();
   LOG_FMT(LALIGN, "%s\n", __func__);

   AlignStack as;
   as.Start(span, 0);

   for (chunk_t *pc = chunk_get_head(); pc != NULL; pc = chunk_get_next(pc))
   {
      if (chunk_is_newline(pc))
      {
         as.NewLines(pc->nl_count);
      }
      else if (pc->type == CT_OC_MSG_SPEC)
      {
         as.Add(pc);
      }
   }
   as.End();
}


/**
 * Aligns all backslash-newline combos in the file.
 * This should be done LAST.
 */
void align_backslash_newline(void)
{
   LOG_FUNC_ENTRY();
   chunk_t *pc = chunk_get_head();
   while (pc != NULL)
   {
      if (pc->type != CT_NL_CONT)
      {
         pc = chunk_get_next_type(pc, CT_NL_CONT, -1);
         continue;
      }
      pc = align_nl_cont(pc);
   }
}


void align_right_comments(void)
{
   LOG_FUNC_ENTRY();
   bool skip;

   for (chunk_t *pc = chunk_get_head(); pc != NULL; pc = chunk_get_next(pc))
   {
      if ((pc->type == CT_COMMENT) ||
          (pc->type == CT_COMMENT_CPP) ||
          (pc->type == CT_COMMENT_MULTI))
      {
         skip = false;
         if (pc->parent_type == CT_COMMENT_END)
         {
            chunk_t *prev = chunk_get_prev(pc);
            if (pc->orig_col < (prev->orig_col_end + cpd.settings[UO_align_right_cmt_gap].n))
            {
               LOG_FMT(LALTC, "NOT changing END comment on line %zu (%zu <= %d + %d)\n",
                       pc->orig_line,
                       pc->orig_col, prev->orig_col_end, cpd.settings[UO_align_right_cmt_gap].n);
               skip = true;
            }
            if (!skip)
            {
               LOG_FMT(LALTC, "Changing END comment on line %zu into a RIGHT-comment\n",
                       pc->orig_line);
               chunk_flags_set(pc, PCF_RIGHT_COMMENT);
            }
         }

         /* Change certain WHOLE comments into RIGHT-alignable comments */
         if (pc->parent_type == CT_COMMENT_WHOLE)
         {
            size_t max_col = pc->column_indent + cpd.settings[UO_input_tab_size].n;

            /* If the comment is further right than the brace level... */
            if (pc->column >= max_col)
            {
               LOG_FMT(LALTC, "Changing WHOLE comment on line %zu into a RIGHT-comment (col=%zu col_ind=%zu max_col=%zu)\n",
                       pc->orig_line, pc->column, pc->column_indent, max_col);

               chunk_flags_set(pc, PCF_RIGHT_COMMENT);
            }
         }
      }
   }

   chunk_t *pc = chunk_get_head();
   while (pc != NULL)
   {
      if (pc->flags & PCF_RIGHT_COMMENT)
      {
         pc = align_trailing_comments(pc);
      }
      else
      {
         pc = chunk_get_next(pc);
      }
   }
} // align_right_comments


/**
 * Aligns stuff inside a multi-line "= { ... }" sequence.
 */
void align_struct_initializers(void)
{
   LOG_FUNC_ENTRY();
   chunk_t *pc = chunk_get_head();
   while (pc != NULL)
   {
      chunk_t *prev = chunk_get_prev_ncnl(pc);
      if ((prev != NULL) && (prev->type == CT_ASSIGN) &&
          ((pc->type == CT_BRACE_OPEN) ||
           ((cpd.lang_flags & LANG_D) && (pc->type == CT_SQUARE_OPEN))))
      {
         align_init_brace(pc);
      }
      pc = chunk_get_next_type(pc, CT_BRACE_OPEN, -1);
   }
}


/**
 * Scans the whole file for #defines. Aligns all within X lines of each other
 */
void align_preprocessor(void)
{
   LOG_FUNC_ENTRY();

   AlignStack as;    // value macros
   AlignStack *cur_as = &as;

   as.Start(cpd.settings[UO_align_pp_define_span].n);
   as.m_gap = cpd.settings[UO_align_pp_define_gap].n;

   AlignStack asf;   // function macros
   asf.Start(cpd.settings[UO_align_pp_define_span].n);
   asf.m_gap = cpd.settings[UO_align_pp_define_gap].n;

   chunk_t *pc = chunk_get_head();
   while (pc != NULL)
   {
      /* Note: not counting back-slash newline combos */
      if (pc->type == CT_NEWLINE)
      {
         as.NewLines(pc->nl_count);
         asf.NewLines(pc->nl_count);
      }

      /* If we aren't on a 'define', then skip to the next non-comment */
      if (pc->type != CT_PP_DEFINE)
      {
         pc = chunk_get_next_nc(pc);
         continue;
      }

      /* step past the 'define' */
      pc = chunk_get_next_nc(pc);
      if (pc == NULL)
      {
         break;
      }

      LOG_FMT(LALPP, "%s: define (%s) on line %zu col %zu\n",
              __func__, pc->text(), pc->orig_line, pc->orig_col);

      cur_as = &as;
      if (pc->type == CT_MACRO_FUNC)
      {
         if (!cpd.settings[UO_align_pp_define_together].b)
         {
            cur_as = &asf;
         }

         /* Skip to the close paren */
         pc = chunk_get_next_nc(pc); // point to open (
         pc = chunk_get_next_type(pc, CT_FPAREN_CLOSE, pc->level);

         LOG_FMT(LALPP, "%s: jumped to (%s) on line %zu col %zu\n",
                 __func__, pc->text(), pc->orig_line, pc->orig_col);
      }

      /* step to the value past the close paren or the macro name */
      pc = chunk_get_next(pc);
      if (pc == NULL)
      {
         break;
      }

      /* don't align anything if the first line ends with a newline before
       * a value is given */
      if (!chunk_is_newline(pc))
      {
         LOG_FMT(LALPP, "%s: align on '%s', line %zu col %zu\n",
                 __func__, pc->text(), pc->orig_line, pc->orig_col);

         cur_as->Add(pc);
      }
   }

   as.End();
   asf.End();
} // align_preprocessor


/**
 * Aligns all assignment operators on the same level as first, starting with
 * first.
 *
 * For variable definitions, only consider the '=' for the first variable.
 * Otherwise, only look at the first '=' on the line.
 */
chunk_t *align_assign(chunk_t *first, int span, int thresh)
{
   LOG_FUNC_ENTRY();
   size_t my_level;
   size_t tmp;
   int    var_def_cnt = 0;
   int    equ_count   = 0;

   if (first == NULL)
   {
      return(NULL);
   }
   my_level = first->level;

   if (span <= 0)
   {
      return(chunk_get_next(first));
   }

   LOG_FMT(LALASS, "%s[%zu]: checking %s on line %zu - span=%d thresh=%d\n",
           __func__, my_level, first->text(), first->orig_line,
           span, thresh);

   AlignStack as;    // regular assigns
   AlignStack vdas;  // variable def assigns

   /* If we are aligning on a tabstop, we shouldn't right-align */
   as.Start(span, thresh);
   as.m_right_align = !cpd.settings[UO_align_on_tabstop].b;
   vdas.Start(span, thresh);
   vdas.m_right_align = as.m_right_align;

   chunk_t *pc = first;
   while ((pc != NULL) && ((pc->level >= my_level) || (pc->level == 0)))
   {
      /* Don't check inside PAREN or SQUARE groups */
      if ((pc->type == CT_SPAREN_OPEN) ||
          (pc->type == CT_FPAREN_OPEN) ||
          (pc->type == CT_SQUARE_OPEN) ||
          (pc->type == CT_PAREN_OPEN))
      {
         tmp = pc->orig_line;
         pc  = chunk_skip_to_match(pc);
         if (pc != NULL)
         {
            as.NewLines(pc->orig_line - tmp);
            vdas.NewLines(pc->orig_line - tmp);
         }
         continue;
      }

      /* Recurse if a brace set is found */
      if ((pc->type == CT_BRACE_OPEN) ||
          (pc->type == CT_VBRACE_OPEN))
      {
         int myspan;
         int mythresh;

         tmp = pc->orig_line;

         if (pc->parent_type == CT_ENUM)
         {
            myspan   = cpd.settings[UO_align_enum_equ_span].n;
            mythresh = cpd.settings[UO_align_enum_equ_thresh].n;
         }
         else
         {
            myspan   = cpd.settings[UO_align_assign_span].n;
            mythresh = cpd.settings[UO_align_assign_thresh].n;
         }

         pc = align_assign(chunk_get_next_ncnl(pc), myspan, mythresh);
         if (pc != NULL)
         {
            /* do a rough count of the number of lines just spanned */
            as.NewLines(pc->orig_line - tmp);
            vdas.NewLines(pc->orig_line - tmp);
         }
         continue;
      }

      if (chunk_is_newline(pc))
      {
         as.NewLines(pc->nl_count);
         vdas.NewLines(pc->nl_count);

         var_def_cnt = 0;
         equ_count   = 0;
      }
      else if (pc->flags & PCF_VAR_DEF)
      {
         var_def_cnt++;
      }
      else if (var_def_cnt > 1)
      {
         /* we hit the second variable def - don't look for assigns, don't align */
         vdas.Reset();
      }
      else if ((equ_count == 0) && (pc->type == CT_ASSIGN))
      {
         //fprintf(stderr, "%s:  ** %s level=%d line=%zu col=%d prev=%d count=%d\n",
         //        __func__, pc->str, pc->level, pc->orig_line, pc->orig_col, prev_equ_type,
         //        equ_count);

         equ_count++;
         if (var_def_cnt != 0)
         {
            vdas.Add(pc);
         }
         else
         {
            as.Add(pc);
         }
      }

      pc = chunk_get_next(pc);
   }

   as.End();
   vdas.End();

   if (pc != NULL)
   {
      LOG_FMT(LALASS, "%s: done on %s on line %zu\n",
              __func__, pc->text(), pc->orig_line);
   }
   else
   {
      LOG_FMT(LALASS, "%s: done on NULL\n", __func__);
   }

   return(pc);
} // align_assign


/**
 * Counts how many '*' pointers are in a row, going backwards
 *
 * @param pc   Pointer to the last '*' in the series
 * @return     The count, including the current one
 */
int count_prev_ptr_type(chunk_t *pc)
{
   int count = 0;

   while ((pc != NULL) && (pc->type == CT_PTR_TYPE))
   {
      count++;
      pc = chunk_get_prev_nc(pc);
   }
   return(count);
}


static chunk_t *align_func_param(chunk_t *start)
{
   LOG_FUNC_ENTRY();

   AlignStack as;
   as.Start(2, 0);

   as.m_star_style = (AlignStack::StarStyle)cpd.settings[UO_align_var_def_star_style].n;
   as.m_amp_style  = (AlignStack::StarStyle)cpd.settings[UO_align_var_def_amp_style].n;

   bool    did_this_line = false;
   int     comma_count   = 0;
   int     chunk_count   = 0;

   chunk_t *pc = start;
   while ((pc = chunk_get_next(pc)) != NULL)
   {
      chunk_count++;
      if (chunk_is_newline(pc))
      {
         did_this_line = false;
         comma_count   = 0;
         chunk_count   = 0;
      }
      else if (pc->level <= start->level)
      {
         break;
      }
      else if (!did_this_line && (pc->flags & PCF_VAR_DEF))
      {
         if (chunk_count > 1)
         {
            as.Add(pc);
         }
         did_this_line = true;
      }
      else if (comma_count > 0)
      {
         if (!chunk_is_comment(pc))
         {
            comma_count = 2;
            break;
         }
      }
      else if (pc->type == CT_COMMA)
      {
         comma_count++;
      }
   }

   if (comma_count <= 1)
   {
      as.End();
   }

   return(pc);
} // align_func_param


static void align_func_params(void)
{
   LOG_FUNC_ENTRY();
   chunk_t *pc = chunk_get_head();
   while ((pc = chunk_get_next(pc)) != NULL)
   {
      if ((pc->type != CT_FPAREN_OPEN) ||
          ((pc->parent_type != CT_FUNC_PROTO) &&
           (pc->parent_type != CT_FUNC_DEF) &&
           (pc->parent_type != CT_FUNC_CLASS_PROTO) &&
           (pc->parent_type != CT_FUNC_CLASS_DEF) &&
           (pc->parent_type != CT_TYPEDEF)))
      {
         continue;
      }

      /* We're on a open paren of a prototype */
      pc = align_func_param(pc);
   }
}


static void align_params(chunk_t *start, deque<chunk_t *> &chunks)
{
   LOG_FUNC_ENTRY();
   bool hit_comma = true;

   chunks.clear();

   chunk_t *pc = chunk_get_next_type(start, CT_FPAREN_OPEN, start->level);
   while ((pc = chunk_get_next(pc)) != NULL)
   {
      if (chunk_is_newline(pc) ||
          (pc->type == CT_SEMICOLON) ||
          ((pc->type == CT_FPAREN_CLOSE) && (pc->level == start->level)))
      {
         break;
      }

      if (pc->level == (start->level + 1))
      {
         if (hit_comma)
         {
            chunks.push_back(pc);
            hit_comma = false;
         }
         else if (pc->type == CT_COMMA)
         {
            hit_comma = true;
         }
      }
   }
}


static void align_same_func_call_params()
{
   LOG_FUNC_ENTRY();
   chunk_t           *pc;
   chunk_t           *align_root = NULL;
   chunk_t           *align_cur  = NULL;
   int               align_len   = 0;
   chunk_t           *align_fcn;
   unc_text          align_fcn_name;
   unc_text          align_root_name;
   deque<chunk_t *>  chunks;
   deque<AlignStack> as;
   AlignStack        fcn_as;
   const char        *add_str;

   fcn_as.Start(3);

   for (pc = chunk_get_head(); pc != NULL; pc = chunk_get_next(pc))
   {
      if (pc->type != CT_FUNC_CALL)
      {
         if (chunk_is_newline(pc))
         {
            for (size_t idx = 0; idx < as.size(); idx++)
            {
               as[idx].NewLines(pc->nl_count);
            }
            fcn_as.NewLines(pc->nl_count);
         }
         else
         {
            /* if we drop below the brace level that started it, we are done */
            if (align_root && (align_root->brace_level > pc->brace_level))
            {
               LOG_FMT(LASFCP, "  ++ (drop) Ended with %d fcns\n", align_len);

               /* Flush it all! */
               fcn_as.Flush();
               for (size_t idx = 0; idx < as.size(); idx++)
               {
                  as[idx].Flush();
               }
               align_root = NULL;
            }
         }
         continue;
      }

      /* Only align function calls that are right after a newline */
      chunk_t *prev = chunk_get_prev(pc);
      while (chunk_is_token(prev, CT_MEMBER) || chunk_is_token(prev, CT_DC_MEMBER))
      {
         chunk_t *tprev = chunk_get_prev(prev);
         if (!chunk_is_token(tprev, CT_TYPE))
         {
            prev = tprev;
            break;
         }
         prev = chunk_get_prev(tprev);
      }
      if (!chunk_is_newline(prev))
      {
         continue;
      }
      prev      = chunk_get_next(prev);
      align_fcn = prev;
      align_fcn_name.clear();
      LOG_FMT(LASFCP, "(%d) align_fnc_name [%s]\n", __LINE__, align_fcn_name.c_str());
      while (prev != pc)
      {
         LOG_FMT(LASFCP, "(%d) align_fnc_name [%s]\n", __LINE__, align_fcn_name.c_str());
         align_fcn_name += prev->str;
         LOG_FMT(LASFCP, "(%d) align_fnc_name [%s]\n", __LINE__, align_fcn_name.c_str());
         prev = chunk_get_next(prev);
      }
      LOG_FMT(LASFCP, "(%d) align_fnc_name [%s]\n", __LINE__, align_fcn_name.c_str());
      align_fcn_name += pc->str;
      LOG_FMT(LASFCP, "(%d) align_fnc_name [%s]\n", __LINE__, align_fcn_name.c_str());
      LOG_FMT(LASFCP, "Func Call @ %zu:%zu [%s]\n",
              align_fcn->orig_line,
              align_fcn->orig_col,
              align_fcn_name.c_str());

      add_str = NULL;
      if (align_root != NULL)
      {
         /* can only align functions on the same brace level */
         if ((align_root->brace_level == pc->brace_level) &&
             align_fcn_name.equals(align_root_name))
         {
            fcn_as.Add(pc);
            align_cur->align.next = pc;
            align_cur             = pc;
            align_len++;
            add_str = "  Add";
         }
         else
         {
            LOG_FMT(LASFCP, "  ++ Ended with %d fcns\n", align_len);

            /* Flush it all! */
            fcn_as.Flush();
            for (size_t idx = 0; idx < as.size(); idx++)
            {
               as[idx].Flush();
            }
            align_root = NULL;
         }
      }

      if (align_root == NULL)
      {
         fcn_as.Add(pc);
         align_root      = align_fcn;
         align_root_name = align_fcn_name;
         align_cur       = pc;
         align_len       = 1;
         add_str         = "Start";
      }

      if (add_str != NULL)
      {
         LOG_FMT(LASFCP, "%s '%s' on line %zu -",
                 add_str, align_fcn_name.c_str(), pc->orig_line);
         align_params(pc, chunks);
         LOG_FMT(LASFCP, " %d items:", (int)chunks.size());

         for (size_t idx = 0; idx < chunks.size(); idx++)
         {
            LOG_FMT(LASFCP, " [%s]", chunks[idx]->text());
            if (idx >= as.size())
            {
               as.resize(idx + 1);
               as[idx].Start(3);
               if (!cpd.settings[UO_align_number_left].b)
               {
                  if ((chunks[idx]->type == CT_NUMBER_FP) ||
                      (chunks[idx]->type == CT_NUMBER) ||
                      (chunks[idx]->type == CT_POS) ||
                      (chunks[idx]->type == CT_NEG))
                  {
                     as[idx].m_right_align = !cpd.settings[UO_align_on_tabstop].b;
                  }
               }
            }
            as[idx].Add(chunks[idx]);
         }
         LOG_FMT(LASFCP, "\n");
      }
   }

   if (align_len > 1)
   {
      LOG_FMT(LASFCP, "  ++ Ended with %d fcns\n", align_len);
      fcn_as.End();
      for (size_t idx = 0; idx < as.size(); idx++)
      {
         as[idx].End();
      }
   }
} // align_same_func_call_params


chunk_t *step_back_over_member(chunk_t *pc)
{
   chunk_t *tmp;

   /* Skip over any class stuff: bool CFoo::bar() */
   while (((tmp = chunk_get_prev_ncnl(pc)) != NULL) &&
          (tmp->type == CT_DC_MEMBER))
   {
      /* TODO: verify that we are pointing at something sane? */
      pc = chunk_get_prev_ncnl(tmp);
   }
   return(pc);
}


/**
 * Aligns all function prototypes in the file.
 */
static void align_func_proto(int span)
{
   LOG_FUNC_ENTRY();
   chunk_t *toadd;
   bool    look_bro = false;

   LOG_FMT(LALIGN, "%s\n", __func__);

   AlignStack as;
   as.Start(span, 0);
   as.m_gap        = cpd.settings[UO_align_func_proto_gap].n;
   as.m_star_style = (AlignStack::StarStyle)cpd.settings[UO_align_var_def_star_style].n;
   as.m_amp_style  = (AlignStack::StarStyle)cpd.settings[UO_align_var_def_amp_style].n;

   AlignStack as_br;
   as_br.Start(span, 0);
   as_br.m_gap = cpd.settings[UO_align_single_line_brace_gap].n;

   for (chunk_t *pc = chunk_get_head(); pc != NULL; pc = chunk_get_next(pc))
   {
      if (chunk_is_newline(pc))
      {
         look_bro = false;
         as.NewLines(pc->nl_count);
         as_br.NewLines(pc->nl_count);
      }
      else if ((pc->type == CT_FUNC_PROTO) ||
               ((pc->type == CT_FUNC_DEF) &&
                cpd.settings[UO_align_single_line_func].b))
      {
         if ((pc->parent_type == CT_OPERATOR) &&
             cpd.settings[UO_align_on_operator].b)
         {
            toadd = chunk_get_prev_ncnl(pc);
         }
         else
         {
            toadd = pc;
         }
         as.Add(step_back_over_member(toadd));
         look_bro = (pc->type == CT_FUNC_DEF) &&
                    cpd.settings[UO_align_single_line_brace].b;
      }
      else if (look_bro &&
               (pc->type == CT_BRACE_OPEN) &&
               (pc->flags & PCF_ONE_LINER))
      {
         as_br.Add(pc);
         look_bro = false;
      }
   }
   as.End();
   as_br.End();
} // align_func_proto


/**
 * Scan everything at the current level until the close brace and find the
 * variable def align column.  Also aligns bit-colons, but that assumes that
 * bit-types are the same! But that should always be the case...
 */
static chunk_t *align_var_def_brace(chunk_t *start, size_t span, size_t *p_nl_count)
{
   LOG_FUNC_ENTRY();
   chunk_t *next;
   chunk_t *prev;
   UINT64  align_mask  = PCF_IN_FCN_DEF | PCF_VAR_1ST;
   int     myspan      = span;
   int     mythresh    = 0;
   int     mygap       = 0;
   bool    fp_active   = cpd.settings[UO_align_mix_var_proto].b;
   bool    fp_look_bro = false;


   if (start == NULL)
   {
      return(NULL);
   }

   /* Override the span, if this is a struct/union */
   if ((start->parent_type == CT_STRUCT) ||
       (start->parent_type == CT_UNION))
   {
      myspan   = cpd.settings[UO_align_var_struct_span].n;
      mythresh = cpd.settings[UO_align_var_struct_thresh].n;
      mygap    = cpd.settings[UO_align_var_struct_gap].n;
   }
   else if (start->parent_type == CT_CLASS)
   {
      myspan   = cpd.settings[UO_align_var_class_span].n;
      mythresh = cpd.settings[UO_align_var_class_thresh].n;
      mygap    = cpd.settings[UO_align_var_class_gap].n;
   }
   else
   {
      mythresh = cpd.settings[UO_align_var_def_thresh].n;
      mygap    = cpd.settings[UO_align_var_def_gap].n;
   }

   /* can't be any variable definitions in a "= {" block */
   prev = chunk_get_prev_ncnl(start);
   if ((prev != NULL) && (prev->type == CT_ASSIGN))
   {
      LOG_FMT(LAVDB, "%s: start=%s [%s] on line %zu (abort due to assign)\n", __func__,
              start->text(), get_token_name(start->type), start->orig_line);

      chunk_t *pc = chunk_get_next_type(start, CT_BRACE_CLOSE, start->level);
      return(chunk_get_next_ncnl(pc));
   }

   LOG_FMT(LAVDB, "%s: start=%s [%s] on line %zu\n", __func__,
           start->text(), get_token_name(start->type), start->orig_line);

   if (!cpd.settings[UO_align_var_def_inline].b)
   {
      align_mask |= PCF_VAR_INLINE;
   }

   /* Set up the var/proto/def aligner */
   AlignStack as;
   as.Start(myspan, mythresh);
   as.m_gap        = mygap;
   as.m_star_style = (AlignStack::StarStyle)cpd.settings[UO_align_var_def_star_style].n;
   as.m_amp_style  = (AlignStack::StarStyle)cpd.settings[UO_align_var_def_amp_style].n;

   /* Set up the bit colon aligner */
   AlignStack as_bc;
   as_bc.Start(myspan, 0);
   as_bc.m_gap = cpd.settings[UO_align_var_def_colon_gap].n;

   AlignStack as_at; /* attribute */
   as_at.Start(myspan, 0);

   /* Set up the brace open aligner */
   AlignStack as_br;
   as_br.Start(myspan, mythresh);
   as_br.m_gap = cpd.settings[UO_align_single_line_brace_gap].n;

   bool    did_this_line = false;
   chunk_t *pc           = chunk_get_next(start);
   while ((pc != NULL) && ((pc->level >= start->level) || (pc->level == 0)))
   {
      LOG_FMT(LGUY, "%s: pc->text()=%s, pc->orig_line=%zu, pc->orig_col=%zu\n",
              __func__, pc->text(), pc->orig_line, pc->orig_col);
      if (chunk_is_comment(pc))
      {
         if (pc->nl_count > 0)
         {
            as.NewLines(pc->nl_count);
            as_bc.NewLines(pc->nl_count);
            as_at.NewLines(pc->nl_count);
            as_br.NewLines(pc->nl_count);
         }
         pc = chunk_get_next(pc);
         continue;
      }

      if (fp_active && !(pc->flags & PCF_IN_CLASS_BASE))
      {
         if ((pc->type == CT_FUNC_PROTO) ||
             ((pc->type == CT_FUNC_DEF) &&
              cpd.settings[UO_align_single_line_func].b))
         {
            LOG_FMT(LAVDB, "    add=[%s] line=%zu col=%zu level=%zu\n",
                    pc->text(), pc->orig_line, pc->orig_col, pc->level);

            as.Add(pc);
            fp_look_bro = (pc->type == CT_FUNC_DEF) &&
                          cpd.settings[UO_align_single_line_brace].b;
         }
         else if (fp_look_bro &&
                  (pc->type == CT_BRACE_OPEN) &&
                  (pc->flags & PCF_ONE_LINER))
         {
            as_br.Add(pc);
            fp_look_bro = false;
         }
      }

      /* process nested braces */
      if (pc->type == CT_BRACE_OPEN)
      {
         size_t sub_nl_count = 0;

         pc = align_var_def_brace(pc, span, &sub_nl_count);
         if (sub_nl_count > 0)
         {
            fp_look_bro   = false;
            did_this_line = false;
            as.NewLines(sub_nl_count);
            as_bc.NewLines(sub_nl_count);
            as_at.NewLines(sub_nl_count);
            as_br.NewLines(sub_nl_count);
            if (p_nl_count != NULL)
            {
               *p_nl_count += sub_nl_count;
            }
         }
         continue;
      }

      /* Done with this brace set? */
      if (pc->type == CT_BRACE_CLOSE)
      {
         pc = chunk_get_next(pc);
         break;
      }

      if (chunk_is_newline(pc))
      {
         fp_look_bro   = false;
         did_this_line = false;
         as.NewLines(pc->nl_count);
         as_bc.NewLines(pc->nl_count);
         as_at.NewLines(pc->nl_count);
         as_br.NewLines(pc->nl_count);
         if (p_nl_count != NULL)
         {
            *p_nl_count += pc->nl_count;
         }
      }

      /* don't align stuff inside parens/squares/angles */
      if (pc->level > pc->brace_level)
      {
         pc = chunk_get_next(pc);
         continue;
      }

      /* If this is a variable def, update the max_col */
      if (!(pc->flags & PCF_IN_CLASS_BASE) &&
          (pc->type != CT_FUNC_CLASS_DEF) &&
          (pc->type != CT_FUNC_CLASS_PROTO) &&
          ((pc->flags & align_mask) == PCF_VAR_1ST) &&
          ((pc->level == (start->level + 1)) ||
           (pc->level == 0)) &&
          pc->prev && (pc->prev->type != CT_MEMBER))
      {
         if (!did_this_line)
         {
            if ((start->parent_type == CT_STRUCT) &&
                (as.m_star_style == AlignStack::SS_INCLUDE))
            {
               // we must look after the previous token
               chunk_t *prev_local = pc->prev;
               while ((prev_local->type == CT_PTR_TYPE) ||
                      (prev_local->type == CT_ADDR))
               {
                  LOG_FMT(LAVDB, "    prev_local=%s, prev_local->type=%s\n",
                          prev_local->text(), get_token_name(prev_local->type));
                  prev_local = prev_local->prev;
               }
               pc = prev_local->next;
            }
            LOG_FMT(LAVDB, "    add=[%s] line=%zu col=%zu level=%zu\n",
                    pc->text(), pc->orig_line, pc->orig_col, pc->level);

            as.Add(step_back_over_member(pc));

            if (cpd.settings[UO_align_var_def_colon].b)
            {
               next = chunk_get_next_nc(pc);
               if (next->type == CT_BIT_COLON)
               {
                  as_bc.Add(next);
               }
            }
            if (cpd.settings[UO_align_var_def_attribute].b)
            {
               next = pc;
               while ((next = chunk_get_next_nc(next)) != NULL)
               {
                  if (next->type == CT_ATTRIBUTE)
                  {
                     as_at.Add(next);
                     break;
                  }
                  if ((next->type == CT_SEMICOLON) || chunk_is_newline(next))
                  {
                     break;
                  }
               }
            }
         }
         did_this_line = true;
      }
      else if (pc->type == CT_BIT_COLON)
      {
         if (!did_this_line)
         {
            as_bc.Add(pc);
            did_this_line = true;
         }
      }
      pc = chunk_get_next(pc);
   }

   as.End();
   as_bc.End();
   as_at.End();
   as_br.End();

   return(pc);
} // align_var_def_brace


/**
 * For a series of lines ending in backslash-newline, align them.
 * The series ends when a newline or multi-line C comment is encountered.
 *
 * @param start   Start point
 * @return        pointer the last item looked at (NULL/newline/comment)
 */
chunk_t *align_nl_cont(chunk_t *start)
{
   LOG_FUNC_ENTRY();
   size_t     max_col = 0;
   ChunkStack cs;

   LOG_FMT(LALNLC, "%s: start on [%s] on line %zu\n", __func__,
           get_token_name(start->type), start->orig_line);

   /* Find the max column */
   chunk_t *pc = start;
   while ((pc != NULL) &&
          (pc->type != CT_NEWLINE) &&
          (pc->type != CT_COMMENT_MULTI))
   {
      if (pc->type == CT_NL_CONT)
      {
         align_add(cs, pc, max_col, 1, true);
      }
      pc = chunk_get_next(pc);
   }

   /* NL_CONT is always the last thing on a line */
   chunk_t *tmp;
   while ((tmp = cs.Pop_Back()) != NULL)
   {
      chunk_flags_set(tmp, PCF_WAS_ALIGNED);
      tmp->column = max_col;
   }

   return(pc);
}


enum CmtAlignType
{
   CAT_REGULAR,
   CAT_BRACE,
   CAT_ENDIF,
};


static CmtAlignType get_comment_align_type(chunk_t *cmt)
{
   chunk_t      *prev;
   CmtAlignType cmt_type = CAT_REGULAR;

   if (!cpd.settings[UO_align_right_cmt_mix].b &&
       ((prev = chunk_get_prev(cmt)) != NULL))
   {
      if ((prev->type == CT_PP_ENDIF) ||
          (prev->type == CT_PP_ELSE) ||
          (prev->type == CT_ELSE) ||
          (prev->type == CT_BRACE_CLOSE))
      {
         /* REVISIT: someone may want this configurable */
         if ((cmt->column - (prev->column + prev->len())) < 3)
         {
            cmt_type = (prev->type == CT_PP_ENDIF) ? CAT_ENDIF : CAT_BRACE;
         }
      }
   }
   return(cmt_type);
}


/**
 * For a series of lines ending in a comment, align them.
 * The series ends when more than align_right_cmt_span newlines are found.
 *
 * Interesting info:
 *  - least physically allowed column
 *  - intended column
 *  - least original cmt column
 *
 * min_col is the minimum allowed column (based on prev token col/size)
 * cmt_col less than
 *
 * @param start   Start point
 * @return        pointer the last item looked at
 */
chunk_t *align_trailing_comments(chunk_t *start)
{
   LOG_FUNC_ENTRY();
   size_t       min_col  = 0;
   size_t       min_orig = 0;
   chunk_t      *pc      = start;
   size_t       nl_count = 0;
   ChunkStack   cs;
   CmtAlignType cmt_type_start, cmt_type_cur;
   size_t       col;
   size_t       intended_col = cpd.settings[UO_align_right_cmt_at_col].n;

   cmt_type_start = get_comment_align_type(pc);

<<<<<<< HEAD
   LOG_FMT(LALADD, "%s: start on line=%zu\n",
           __func__, pc->orig_line);
=======
   LOG_FMT(LALADD, "%s: start on line=%lu\n", __func__, pc->orig_line);
>>>>>>> bd02150d

   /* Find the max column */
   while ((pc != NULL) && (nl_count < cpd.settings[UO_align_right_cmt_span].u))
   {
      if ((pc->flags & PCF_RIGHT_COMMENT) && (pc->column > 1))
      {
         cmt_type_cur = get_comment_align_type(pc);

         if (cmt_type_cur == cmt_type_start)
         {
            col = 1 + (pc->brace_level * cpd.settings[UO_indent_columns].n);
            LOG_FMT(LALADD, "%s: line=%zu col=%zu min_col=%zu pc->col=%zu pc->len=%zu %s\n",
                    __func__, pc->orig_line, col, min_col, pc->column, pc->len(),
                    get_token_name(pc->type));
            if ((min_orig == 0) || (min_orig > pc->column))
            {
               min_orig = pc->column;
            }
            if (pc->column < col)
            {
               pc->column = col;
            }
            align_add(cs, pc, min_col, 1, true); // (intended_col < col));
            nl_count = 0;
         }
      }
      if (chunk_is_newline(pc))
      {
         nl_count += pc->nl_count;
      }
      pc = chunk_get_next(pc);
   }

   /* Start with the minimum original column */
   col = min_orig;
   /* fall back to the intended column */
   if ((intended_col > 0) && (col > intended_col))
   {
      col = intended_col;
   }
   /* if less than allowed, bump it out */
   if (col < min_col)
   {
      col = min_col;
   }
   /* bump out to the intended column */
   if (col < intended_col)
   {
      col = intended_col;
   }
   LOG_FMT(LALADD, "%s:  -- min_orig=%zu intended_col=%zu min_allowed=%zu ==> col=%zu\n",
           __func__, min_orig, intended_col, min_col, col);
   if ((cpd.frag_cols > 0) && (cpd.frag_cols <= col))
   {
      col -= cpd.frag_cols;
   }
   align_stack(cs, col, (intended_col != 0), LALTC);

   return(chunk_get_next(pc));
} // align_trailing_comments


/**
 * Shifts out all columns by a certain amount.
 *
 * @param idx  The index to start shifting
 * @param num  The number of columns to shift
 */
void ib_shift_out(size_t idx, size_t num)
{
   while (idx < cpd.al_cnt)
   {
      cpd.al[idx].col += num;
      idx++;
   }
}


/**
 * If sq_open is CT_SQUARE_OPEN and the matching close is followed by '=',
 * then return the chunk after the '='.  Otherwise, return NULL.
 */
static chunk_t *skip_c99_array(chunk_t *sq_open)
{
   if (chunk_is_token(sq_open, CT_SQUARE_OPEN))
   {
      chunk_t *tmp = chunk_get_next_nc(chunk_skip_to_match(sq_open));

      if (chunk_is_token(tmp, CT_ASSIGN))
      {
         return(chunk_get_next_nc(tmp));
      }
   }
   return(NULL);
}


/**
 * Scans a line for stuff to align on.
 *
 * We trigger on BRACE_OPEN, FPAREN_OPEN, ASSIGN, and COMMA.
 * We want to align the NEXT item.
 */
static chunk_t *scan_ib_line(chunk_t *start, bool first_pass)
{
   (void)first_pass;
   LOG_FUNC_ENTRY();
   chunk_t *pc;
   chunk_t *prev_match = NULL;
   size_t  token_width;
   size_t  idx = 0;

   /* Skip past C99 "[xx] =" stuff */
   chunk_t *tmp = skip_c99_array(start);
   if (tmp)
   {
      set_chunk_parent(start, CT_TSQUARE);
      start            = tmp;
      cpd.al_c99_array = true;
   }
   pc = start;

   if (pc != NULL)
   {
      LOG_FMT(LSIB, "%s: start=%s col %zu/%zu line %zu\n",
              __func__, get_token_name(pc->type), pc->column, pc->orig_col, pc->orig_line);
   }

   while ((pc != NULL) && !chunk_is_newline(pc) &&
          (pc->level >= start->level))
   {
      //LOG_FMT(LSIB, "%s:     '%s'   col %d/%d line %zu\n", __func__,
      //        pc->text(), pc->column, pc->orig_col, pc->orig_line);

      chunk_t *next = chunk_get_next(pc);
      if ((next == NULL) || chunk_is_comment(next))
      {
         /* do nothing */
      }
      else if ((pc->type == CT_ASSIGN) ||
               (pc->type == CT_BRACE_OPEN) ||
               (pc->type == CT_BRACE_CLOSE) ||
               (pc->type == CT_COMMA))
      {
         token_width = space_col_align(pc, next);

         /*TODO: need to handle missing structure defs? ie NULL vs { ... } ?? */

         /* Is this a new entry? */
         if (idx >= cpd.al_cnt)
         {
            LOG_FMT(LSIB, " - New   [%zu] %.2lu/%zu - %10.10s\n",
                    idx, pc->column, token_width, get_token_name(pc->type));

            cpd.al[cpd.al_cnt].type = pc->type;
            cpd.al[cpd.al_cnt].col  = pc->column;
            cpd.al[cpd.al_cnt].len  = token_width;
            cpd.al_cnt++;
            idx++;
         }
         else
         {
            /* expect to match stuff */
            if (cpd.al[idx].type == pc->type)
            {
               LOG_FMT(LSIB, " - Match [%zu] %.2lu/%zu - %10.10s",
                       idx, pc->column, token_width, get_token_name(pc->type));

               /* Shift out based on column */
               if (prev_match == NULL)
               {
                  if (pc->column > cpd.al[idx].col)
                  {
                     LOG_FMT(LSIB, " [ pc->col(%zu) > col(%zu) ] ",
                             pc->column, cpd.al[idx].col);

                     ib_shift_out(idx, pc->column - cpd.al[idx].col);
                     cpd.al[idx].col = pc->column;
                  }
               }
               else if (idx > 0)
               {
                  int min_col_diff = pc->column - prev_match->column;
                  int cur_col_diff = cpd.al[idx].col - cpd.al[idx - 1].col;
                  if (cur_col_diff < min_col_diff)
                  {
                     LOG_FMT(LSIB, " [ min_col_diff(%d) > cur_col_diff(%d) ] ",
                             min_col_diff, cur_col_diff);
                     ib_shift_out(idx, min_col_diff - cur_col_diff);
                  }
               }
               LOG_FMT(LSIB, " - now col %zu, len %zu\n", cpd.al[idx].col, cpd.al[idx].len);
               idx++;
            }
         }
         prev_match = pc;
      }
      pc = chunk_get_next_nc(pc);
   }
   return(pc);
} // scan_ib_line


static void align_log_al(log_sev_t sev, size_t line)
{
   if (log_sev_on(sev))
   {
<<<<<<< HEAD
      log_fmt(sev, "%s: line %zu, %zu)",
              __func__, line, cpd.al_cnt);
      for (idx = 0; idx < cpd.al_cnt; idx++)
=======
      log_fmt(sev, "%s: line %lu, %lu)", __func__, line, cpd.al_cnt);
      for (size_t idx = 0; idx < cpd.al_cnt; idx++)
>>>>>>> bd02150d
      {
         log_fmt(sev, " %zu/%zu=%s", cpd.al[idx].col, cpd.al[idx].len,
                 get_token_name(cpd.al[idx].type));
      }
      log_fmt(sev, "\n");
   }
}


/**
 * Generically aligns on '=', '{', '(' and item after ','
 * It scans the first line and picks up the location of those tags.
 * It then scans subsequent lines and adjusts the column.
 * Finally it does a second pass to align everything.
 *
 * Aligns all the '=' signs in stucture assignments.
 * a = {
 *    .a    = 1;
 *    .type = fast;
 * };
 *
 * And aligns on '{', numbers, strings, words.
 * colors[] = {
 *    {"red",   {255, 0,   0}}, {"blue",   {  0, 255, 0}},
 *    {"green", {  0, 0, 255}}, {"purple", {255, 255, 0}},
 * };
 *
 * For the C99 indexed array assignment, the leading []= is skipped (no aligning)
 * struct foo_t bars[] =
 * {
 *    [0] = { .name = "bar",
 *            .age  = 21 },
 *    [1] = { .name = "barley",
 *            .age  = 55 },
 * };
 *
 * NOTE: this assumes that spacing is at the minimum correct spacing (ie force)
 *       if it isn't, some extra spaces will be inserted.
 *
 * @param start   Points to the open brace chunk
 */
static void align_init_brace(chunk_t *start)
{
   LOG_FUNC_ENTRY();
   size_t  idx;
   chunk_t *next;
   chunk_t *prev;
   chunk_t *tmp;
   chunk_t *num_token = NULL;

   cpd.al_cnt       = 0;
   cpd.al_c99_array = false;

   LOG_FMT(LALBR, "%s: start @ %zu:%zu\n", __func__, start->orig_line, start->orig_col);

   chunk_t *pc = chunk_get_next_ncnl(start);
   pc = scan_ib_line(pc, true);
   if ((pc == NULL) || ((pc->type == CT_BRACE_CLOSE) &&
                        (pc->parent_type == CT_ASSIGN)))
   {
      /* single line - nothing to do */
      return;
   }

   do
   {
      pc = scan_ib_line(pc, false);

      /* debug dump the current frame */
      align_log_al(LALBR, pc->orig_line);

      while (chunk_is_newline(pc))
      {
         pc = chunk_get_next(pc);
      }
   } while ((pc != NULL) && (pc->level > start->level));

   /* debug dump the current frame */
   align_log_al(LALBR, start->orig_line);

   if (cpd.settings[UO_align_on_tabstop].b && (cpd.al_cnt >= 1) &&
       (cpd.al[0].type == CT_ASSIGN))
   {
      cpd.al[0].col = align_tab_column(cpd.al[0].col);
   }

   pc  = chunk_get_next(start);
   idx = 0;
   do
   {
      if ((idx == 0) && ((tmp = skip_c99_array(pc)) != NULL))
      {
         pc = tmp;
         if (pc)
         {
            LOG_FMT(LALBR, " -%zu- skipped '[] =' to %s\n",
                    pc->orig_line, get_token_name(pc->type));
         }
         continue;
      }

      next = pc;
      if (idx < cpd.al_cnt)
      {
         LOG_FMT(LALBR, " (%zu) check %s vs %s -- ",
                 idx, get_token_name(pc->type), get_token_name(cpd.al[idx].type));
         if (pc->type == cpd.al[idx].type)
         {
            if ((idx == 0) && cpd.al_c99_array)
            {
               prev = chunk_get_prev(pc);
               if (chunk_is_newline(prev))
               {
                  chunk_flags_set(pc, PCF_DONT_INDENT);
               }
            }
            LOG_FMT(LALBR, " [%s] to col %zu\n", pc->text(), cpd.al[idx].col);

            if (num_token != NULL)
            {
               int col_diff = pc->column - num_token->column;

               reindent_line(num_token, cpd.al[idx].col - col_diff);
               //LOG_FMT(LSYS, "-= %zu =- NUM indent [%s] col=%d diff=%d\n",
               //        num_token->orig_line,
               //        num_token->text(), cpd.al[idx - 1].col, col_diff);

               chunk_flags_set(num_token, PCF_WAS_ALIGNED);
               num_token = NULL;
            }

            /* Comma's need to 'fall back' to the previous token */
            if (pc->type == CT_COMMA)
            {
               next = chunk_get_next(pc);
               if ((next != NULL) && !chunk_is_newline(next))
               {
                  //LOG_FMT(LSYS, "-= %zu =- indent [%s] col=%d len=%d\n",
                  //        next->orig_line,
                  //        next->text(), cpd.al[idx].col, cpd.al[idx].len);

                  if ((idx < (cpd.al_cnt - 1)) &&
                      cpd.settings[UO_align_number_left].b &&
                      ((next->type == CT_NUMBER_FP) ||
                       (next->type == CT_NUMBER) ||
                       (next->type == CT_POS) ||
                       (next->type == CT_NEG)))
                  {
                     /* Need to wait until the next match to indent numbers */
                     num_token = next;
                  }
                  else if (idx < (cpd.al_cnt - 1))
                  {
                     reindent_line(next, cpd.al[idx].col + cpd.al[idx].len);
                     chunk_flags_set(next, PCF_WAS_ALIGNED);
                  }
               }
            }
            else
            {
               /* first item on the line */
               reindent_line(pc, cpd.al[idx].col);
               chunk_flags_set(pc, PCF_WAS_ALIGNED);

               /* see if we need to right-align a number */
               if ((idx < (cpd.al_cnt - 1)) &&
                   cpd.settings[UO_align_number_left].b)
               {
                  next = chunk_get_next(pc);
                  if ((next != NULL) && !chunk_is_newline(next) &&
                      ((next->type == CT_NUMBER_FP) ||
                       (next->type == CT_NUMBER) ||
                       (next->type == CT_POS) ||
                       (next->type == CT_NEG)))
                  {
                     /* Need to wait until the next match to indent numbers */
                     num_token = next;
                  }
               }
            }
            idx++;
         }
         else
         {
            LOG_FMT(LALBR, " no match\n");
         }
      }
      if (chunk_is_newline(pc) || chunk_is_newline(next))
      {
         idx = 0;
      }
      pc = chunk_get_next(pc);
   } while ((pc != NULL) && (pc->level > start->level));
} // align_init_brace


/**
 * Aligns simple typedefs that are contained on a single line each.
 * This should be called after the typedef target is marked as a type.
 *
 * typedef int        foo_t;
 * typedef char       bar_t;
 * typedef const char cc_t;
 */
static void align_typedefs(size_t span)
{
   LOG_FUNC_ENTRY();

   AlignStack as;
   as.Start(span);
   as.m_gap        = cpd.settings[UO_align_typedef_gap].u;
   as.m_star_style = (AlignStack::StarStyle)cpd.settings[UO_align_typedef_star_style].u;
   as.m_amp_style  = (AlignStack::StarStyle)cpd.settings[UO_align_typedef_amp_style].u;

   chunk_t *c_typedef = NULL;
   chunk_t *pc        = chunk_get_head();
   while (pc != NULL)
   {
      if (chunk_is_newline(pc))
      {
         as.NewLines(pc->nl_count);
         c_typedef = NULL;
      }
      else if (c_typedef != NULL)
      {
         if (pc->flags & PCF_ANCHOR)
         {
            as.Add(pc);
            LOG_FMT(LALTD, "%s: typedef @ %zu:%zu, tag '%s' @ %zu:%zu\n",
                    __func__, c_typedef->orig_line, c_typedef->orig_col,
                    pc->text(), pc->orig_line, pc->orig_col);
            c_typedef = NULL;
         }
      }
      else
      {
         if (pc->type == CT_TYPEDEF)
         {
            c_typedef = pc;
         }
      }

      pc = chunk_get_next(pc);
   }

   as.End();
} // align_typedefs


/**
 * Align '<<' (CT_ARITH?)
 */
static void align_left_shift(void)
{
   LOG_FUNC_ENTRY();
   chunk_t    *start = NULL;
   AlignStack as;
   as.Start(255);

   chunk_t *pc = chunk_get_head();
   while (pc != NULL)
   {
      if ((start != NULL) &&
          ((pc->flags & PCF_IN_PREPROC) != (start->flags & PCF_IN_PREPROC)))
      {
         /* a change in preproc status restarts the aligning */
         as.Flush();
         start = NULL;
      }
      else if (chunk_is_newline(pc))
      {
         as.NewLines(pc->nl_count);
      }
      else if ((start != NULL) && (pc->level < start->level))
      {
         /* A drop in level restarts the aligning */
         as.Flush();
         start = NULL;
      }
      else if ((start != NULL) && (pc->level > start->level))
      {
         /* Ignore any deeper levels when aligning */
      }
      else if (pc->type == CT_SEMICOLON)
      {
         /* A semicolon at the same level flushes */
         as.Flush();
         start = NULL;
      }
      else if (!(pc->flags & PCF_IN_ENUM) && chunk_is_str(pc, "<<", 2))
      {
         if (pc->parent_type == CT_OPERATOR)
         {
            /* Ignore operator<< */
         }
         else if (as.m_aligned.Empty())
         {
            /* check if the first one is actually on a blank line and then
             * indent it. Eg:
             *
             *      cout
             *          << "something";
             */
            chunk_t *prev = chunk_get_prev(pc);
            if (prev && chunk_is_newline(prev))
            {
               indent_to_column(pc, pc->column_indent + cpd.settings[UO_indent_columns].n);
               pc->column_indent = pc->column;
               pc->flags        |= PCF_DONT_INDENT;
            }

            /* first one can be anywhere */
            as.Add(pc);
            start = pc;
         }
         else if (chunk_is_newline(chunk_get_prev(pc)))
         {
            /* subsequent ones must be after a newline */
            as.Add(pc);
         }
      }
      else if (!as.m_aligned.Empty())
      {
         /* check if the given statement is on a line of its own, immediately following <<
          * and then it. Eg:
          *
          *      cout <<
          *          "something";
          */
         chunk_t *prev = chunk_get_prev(pc);
         if (prev && chunk_is_newline(prev))
         {
            indent_to_column(pc, pc->column_indent + cpd.settings[UO_indent_columns].n);
            pc->column_indent = pc->column;
            pc->flags        |= PCF_DONT_INDENT;
         }
      }

      pc = chunk_get_next(pc);
   }
   as.End();
} // align_left_shift


/**
 * Aligns an OC message
 *
 * @param so   the square open of the message
 */
static void align_oc_msg_colon(chunk_t *so)
{
   LOG_FUNC_ENTRY();

   AlignStack nas;   /* for the parameter tag */
   nas.Reset();
   nas.m_right_align = !cpd.settings[UO_align_on_tabstop].b;

   AlignStack cas;   /* for the colons */
   int        span = cpd.settings[UO_align_oc_msg_colon_span].n;
   cas.Start(span);

   size_t  level = so->level;
   chunk_t *pc   = chunk_get_next_ncnl(so, CNAV_PREPROC);

   bool    did_line  = false;
   bool    has_colon = false;
   int     lcnt      = 0; /* line count with no colon for span */

   while ((pc != NULL) && (pc->level > level))
   {
      if (pc->level > (level + 1))
      {
         /* do nothing */
      }
      else if (chunk_is_newline(pc))
      {
         if (!has_colon)
         {
            ++lcnt;
         }
         did_line  = false;
         has_colon = !has_colon;
      }
      else if (!did_line && (lcnt - 1 < span) && (pc->type == CT_OC_COLON))
      {
         has_colon = true;
         cas.Add(pc);
         chunk_t *tmp = chunk_get_prev(pc);
         if ((tmp != NULL) &&
             ((tmp->type == CT_OC_MSG_FUNC) ||
              (tmp->type == CT_OC_MSG_NAME)))
         {
            nas.Add(tmp);
            chunk_flags_set(tmp, PCF_DONT_INDENT);
         }
         did_line = true;
      }
      pc = chunk_get_next(pc, CNAV_PREPROC);
   }

   nas.m_skip_first = !cpd.settings[UO_align_oc_msg_colon_first].b;
   cas.m_skip_first = !cpd.settings[UO_align_oc_msg_colon_first].b;

   /* find the longest args that isn't the first one */
   int     first_len = 0;
   int     mlen      = 0;
   chunk_t *longest  = NULL;

   size_t  len = nas.m_aligned.Len();
   for (size_t idx = 0; idx < len; idx++)
   {
      chunk_t *tmp = nas.m_aligned.GetChunk(idx);

      int     tlen = tmp->str.size();
      if (tlen > mlen)
      {
         mlen = tlen;
         if (idx != 0)
         {
            longest = tmp;
         }
      }
      if (idx == 0)
      {
         first_len = tlen + 1;
      }
   }

   /* add spaces before the longest arg */
   len = cpd.settings[UO_indent_oc_msg_colon].n;
   int len_diff    = mlen - first_len;
   int indent_size = cpd.settings[UO_indent_columns].n;
   /* Align with first colon if possible by removing spaces */
   if (longest &&
       cpd.settings[UO_indent_oc_msg_prioritize_first_colon].b &&
       (len_diff > 0) &&
       ((longest->column - len_diff) > (longest->brace_level * indent_size)))
   {
      longest->column -= len_diff;
   }
   else if (longest && (len > 0))
   {
      chunk_t chunk;

      chunk.type        = CT_SPACE;
      chunk.orig_line   = longest->orig_line;
      chunk.parent_type = CT_NONE;
      chunk.level       = longest->level;
      chunk.brace_level = longest->brace_level;
      chunk.flags       = longest->flags & PCF_COPY_FLAGS;

      /* start at one since we already indent for the '[' */
      for (int idx = 1; idx < len; idx++)
      {
         chunk.str.append(' ');
      }

      chunk_add_before(&chunk, longest);
   }
   nas.End();
   cas.End();
} // align_oc_msg_colon


/**
 * Aligns OC messages
 */
static void align_oc_msg_colons(void)
{
   LOG_FUNC_ENTRY();

   for (chunk_t *pc = chunk_get_head(); pc != NULL; pc = chunk_get_next(pc))
   {
      if ((pc->type == CT_SQUARE_OPEN) && (pc->parent_type == CT_OC_MSG))
      {
         align_oc_msg_colon(pc);
      }
   }
}


/**
 * Aligns OC declarations on the colon
 * -(void) doSomething: (NSString*) param1
 *                with: (NSString*) param2
 */
static void align_oc_decl_colon(void)
{
   LOG_FUNC_ENTRY();
   bool       did_line;

   AlignStack cas;   /* for the colons */
   AlignStack nas;   /* for the parameter label */
   cas.Start(4);
   nas.Start(4);
   nas.m_right_align = !cpd.settings[UO_align_on_tabstop].b;

   chunk_t *pc = chunk_get_head();
   while (pc != NULL)
   {
      if (pc->type != CT_OC_SCOPE)
      {
         pc = chunk_get_next(pc);
         continue;
      }

      nas.Reset();
      cas.Reset();

      size_t level = pc->level;
      pc = chunk_get_next_ncnl(pc, CNAV_PREPROC);

      did_line = false;

      while ((pc != NULL) && (pc->level >= level))
      {
         /* The decl ends with an open brace or semicolon */
         if ((pc->type == CT_BRACE_OPEN) || chunk_is_semicolon(pc))
         {
            break;
         }

         if (chunk_is_newline(pc))
         {
            nas.NewLines(pc->nl_count);
            cas.NewLines(pc->nl_count);
            did_line = false;
         }
         else if (!did_line && (pc->type == CT_OC_COLON))
         {
            cas.Add(pc);

            chunk_t *tmp  = chunk_get_prev(pc, CNAV_PREPROC);
            chunk_t *tmp2 = chunk_get_prev_ncnl(tmp, CNAV_PREPROC);

            /* Check for an un-labeled parameter */
            if ((tmp != NULL) &&
                (tmp2 != NULL)
                &&
                ((tmp->type == CT_WORD) ||
                 (tmp->type == CT_TYPE) ||
                 (tmp->type == CT_OC_MSG_DECL) ||
                 (tmp->type == CT_OC_MSG_SPEC))
                &&
                ((tmp2->type == CT_WORD) ||
                 (tmp2->type == CT_TYPE) ||
                 (tmp2->type == CT_PAREN_CLOSE)))
            {
               nas.Add(tmp);
            }
            did_line = true;
         }
         pc = chunk_get_next(pc, CNAV_PREPROC);
      }
      nas.End();
      cas.End();
   }
} // align_oc_decl_colon


/**
 * Aligns asm declarations on the colon
 * asm volatile (
 *    "xxx"
 *    : "x"(h),
 *      "y"(l),
 *    : "z"(h)
 *    );
 */
static void align_asm_colon(void)
{
   LOG_FUNC_ENTRY();
   bool       did_nl;

   AlignStack cas;   /* for the colons */
   cas.Start(4);

   chunk_t *pc = chunk_get_head();
   while (pc != NULL)
   {
      if (pc->type != CT_ASM_COLON)
      {
         pc = chunk_get_next(pc);
         continue;
      }

      cas.Reset();

      pc = chunk_get_next_ncnl(pc, CNAV_PREPROC);
      size_t level = pc ? pc->level : 0;
      did_nl = true;
      while (pc && (pc->level >= level))
      {
         if (chunk_is_newline(pc))
         {
            cas.NewLines(pc->nl_count);
            did_nl = true;
         }
         else if (pc->type == CT_ASM_COLON)
         {
            cas.Flush();
            did_nl = true;
         }
         else if (did_nl)
         {
            did_nl = false;
            cas.Add(pc);
         }
         pc = chunk_get_next_nc(pc, CNAV_PREPROC);
      }
      cas.End();
   }
} // align_asm_colon<|MERGE_RESOLUTION|>--- conflicted
+++ resolved
@@ -1409,12 +1409,8 @@
 
    cmt_type_start = get_comment_align_type(pc);
 
-<<<<<<< HEAD
    LOG_FMT(LALADD, "%s: start on line=%zu\n",
            __func__, pc->orig_line);
-=======
-   LOG_FMT(LALADD, "%s: start on line=%lu\n", __func__, pc->orig_line);
->>>>>>> bd02150d
 
    /* Find the max column */
    while ((pc != NULL) && (nl_count < cpd.settings[UO_align_right_cmt_span].u))
@@ -1622,14 +1618,9 @@
 {
    if (log_sev_on(sev))
    {
-<<<<<<< HEAD
       log_fmt(sev, "%s: line %zu, %zu)",
               __func__, line, cpd.al_cnt);
-      for (idx = 0; idx < cpd.al_cnt; idx++)
-=======
-      log_fmt(sev, "%s: line %lu, %lu)", __func__, line, cpd.al_cnt);
       for (size_t idx = 0; idx < cpd.al_cnt; idx++)
->>>>>>> bd02150d
       {
          log_fmt(sev, " %zu/%zu=%s", cpd.al[idx].col, cpd.al[idx].len,
                  get_token_name(cpd.al[idx].type));
