#! /usr/bin/env python
#
# Scans the .test files on the command line and parses each, running
# the tests listed.  Results are printed out.
#
# This could all be done with bash, but I wanted to use python. =)
# Anyway, this was all done while waiting in the Denver airport.
#

import sys
import os
import string
import filecmp

# OK, so I just had way too much fun with the colors..

if os.name == "nt":	# windoze doesn't support ansi sequences
	NORMAL      = ""
	BOLD        = ""
	UNDERSCORE  = ""
	REVERSE     = ""
else:	
	NORMAL      = "\033[0m"
	BOLD        = "\033[1m"
	UNDERSCORE  = "\033[1m"
	REVERSE     = "\033[7m"

FG_BLACK    = "\033[30m"
FG_RED      = "\033[31m"
FG_GREEN    = "\033[32m"
FG_YELLOW   = "\033[33m"
FG_BLUE     = "\033[34m"
FG_MAGNETA  = "\033[35m"
FG_CYAN     = "\033[36m"
FG_WHITE    = "\033[37m"

FGB_BLACK   = "\033[90m"
FGB_RED     = "\033[91m"
FGB_GREEN   = "\033[92m"
FGB_YELLOW  = "\033[93m"
FGB_BLUE    = "\033[94m"
FGB_MAGNETA = "\033[95m"
FGB_CYAN    = "\033[96m"
FGB_WHITE   = "\033[97m"


BG_BLACK    = "\033[40m"
BG_RED      = "\033[41m"
BG_GREEN    = "\033[42m"
BG_YELLOW   = "\033[43m"
BG_BLUE     = "\033[44m"
BG_MAGNETA  = "\033[45m"
BG_CYAN     = "\033[46m"
BG_WHITE    = "\033[47m"

BGB_BLACK   = "\033[100m"
BGB_RED     = "\033[101m"
BGB_GREEN   = "\033[102m"
BGB_YELLOW  = "\033[103m"
BGB_BLUE    = "\033[104m"
BGB_MAGNETA = "\033[105m"
BGB_CYAN    = "\033[106m"
BGB_WHITE   = "\033[107m"

# after all that, I chose c

if os.name == "nt":	# windoze doesn't support ansi sequences
	FAIL_COLOR     = ""
	PASS_COLOR     = ""
	MISMATCH_COLOR = ""
else:
	FAIL_COLOR     = UNDERSCORE
	PASS_COLOR     = FG_GREEN
	MISMATCH_COLOR = FG_RED #REVERSE

log_level = 0

def usage_exit():
	print "Usage: \n" + sys.argv[0] + " testfile"
	sys.exit()

def run_tests(test_name, config_name, input_name, lang):
	expected_name = os.path.join(os.path.dirname(input_name), test_name + '-' + os.path.basename(input_name))
	# print "Test:  ", test_name
	# print "Config:", config_name
	# print "Input: ", input_name
	# print 'Output:', expected_name

	if not config_name.startswith(os.sep):
		config_name = os.path.join('config', config_name)

	resultname = os.path.join('results', expected_name)
	outputname = os.path.join('output', expected_name)
	try:
		os.makedirs(os.path.dirname(resultname))
	except:
		pass

	cmd = "%s/uncrustify -q -c %s -f input/%s %s > %s" % (os.path.abspath('../src'), config_name, input_name, lang, resultname)
	if log_level >= 2:
		print "RUN: " + cmd
	a = os.system(cmd)
	if a != 0:
		print FAIL_COLOR + "FAILED: " + NORMAL + test_name
		return -1

	try:
		if not filecmp.cmp(resultname, outputname):
			print MISMATCH_COLOR + "MISMATCH: " + NORMAL + test_name
			if log_level >= 3:
				cmd = "diff -u %s %s" % (outputname, resultname)
				os.system(cmd)
			return -1
	except:
		print MISMATCH_COLOR + "MISSING: " + NORMAL + test_name
		return -1

	if log_level >= 1:
		print PASS_COLOR + "PASSED: " + NORMAL + test_name
	return 0

def process_test_file(filename):
	fd = open(filename, "r")
	if fd == None:
		print "Unable to open " + filename
		return None
	print "Processing " + filename
	pass_count = 0
	fail_count = 0
	for line in fd:
		line = string.rstrip(string.lstrip(line))
		parts = string.split(line)
		if (len(parts) < 3) or (parts[0][0] == '#'):
			continue
		lang = ""
		if len(parts) > 3:
			lang = "-l " + parts[3]
		if run_tests(parts[0], parts[1], parts[2], lang) < 0:
			fail_count += 1
		else:
			pass_count += 1
	return [pass_count, fail_count]

#
# entry point
#

if __name__ == '__main__':
	args = []
	the_tests = []
	for arg in sys.argv[1:]:
		if arg.startswith('-v'):
			for ch in arg[1:]:
				if ch == 'v':
					log_level += 1
		else:
			args.append(arg)

	if len(args) == 0:
		the_tests += "c-sharp c cpp d java pawn objective-c vala ecma".split()
	else:
		the_tests += args

	#print args
	print "Tests: " + str(the_tests)
	pass_count = 0
	fail_count = 0

	for item in the_tests:
		passfail = process_test_file(item + '.test')
		if passfail != None:
			pass_count += passfail[0]
			fail_count += passfail[1]

	print "Passed %d / %d tests" % (pass_count, pass_count + fail_count)
	if fail_count > 0:
		print BOLD + "Failed %d test(s)" % (fail_count) + NORMAL
<<<<<<< HEAD
        	sys.exit(1)
	else:
		print BOLD + "All tests passed" + NORMAL
        	sys.exit(0)
=======
		sys.exit(1)
	else:
		print BOLD + "All tests passed" + NORMAL
		sys.exit(0)
>>>>>>> d8e30f3c
<|MERGE_RESOLUTION|>--- conflicted
+++ resolved
@@ -175,14 +175,7 @@
 	print "Passed %d / %d tests" % (pass_count, pass_count + fail_count)
 	if fail_count > 0:
 		print BOLD + "Failed %d test(s)" % (fail_count) + NORMAL
-<<<<<<< HEAD
-        	sys.exit(1)
-	else:
-		print BOLD + "All tests passed" + NORMAL
-        	sys.exit(0)
-=======
 		sys.exit(1)
 	else:
 		print BOLD + "All tests passed" + NORMAL
 		sys.exit(0)
->>>>>>> d8e30f3c
