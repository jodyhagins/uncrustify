#
# Test cases specifically for the C++ language.
#
# Range: 30000 - 39999
# test.name  config.file  input.file

# there are additional tests inside imported.test.

30000 ben.cfg                          cpp/cout.cpp
#30001 ben.cfg                          cpp/alt_tokens.cpp
30002 ben.cfg                          cpp/constructor.cpp
30003 ben.cfg                          cpp/strings.cpp
30010 ben.cfg                          cpp/class.h
30011 ben.cfg                          cpp/misc.cpp
30012 avalon2.cfg                      cpp/misc2.cpp
30013 sim.cfg                          cpp/sim.h
30014 ben.cfg                          cpp/ctor-var.cpp
30015 ben.cfg                          cpp/exception.cpp
30016 custom-open.cfg                  cpp/custom-open.cpp
30017 custom-open2.cfg                 cpp/custom-open.cpp
30018 ben.cfg                          cpp/class-addr.h
30019 ben.cfg                          cpp/wacky-template.cpp

30020 ben.cfg                          cpp/bool.cpp
30021 ben.cfg                          cpp/byref.cpp
30022 ben.cfg                          cpp/extern_c.h
30023 ben.cfg                          cpp/templates.cpp
30024 class-nl_func-add.cfg            cpp/class-init.cpp
30025 class-nl_func-del.cfg            cpp/class-init.cpp

30026 byref-left.cfg                   cpp/byref.cpp
30027 byref-right.cfg                  cpp/byref.cpp
30028 byref-center.cfg                 cpp/byref.cpp

30029 ben.cfg                          cpp/init_align.h

30030 avalon.cfg                       cpp/Timestamp.h
30031 avalon.cfg                       cpp/operator.cpp
30032 op-space-force.cfg               cpp/operator.cpp
30033 op-space-remove.cfg              cpp/operator.cpp
30034 op-space-force.cfg               cpp/operator_proto.cpp
30035 op-space-remove.cfg              cpp/operator_proto.cpp

30040 nl_class-r.cfg                   cpp/nl-class.h
30041 nl_class-a.cfg                   cpp/nl-class.h

30045 nl_func_decl_1.cfg               cpp/nl_func_decl.cpp
30046 nl_func_decl_2.cfg               cpp/nl_func_decl.cpp

30050 nl_namespace-r.cfg               cpp/nl-namespace.h
30051 nl_namespace-a.cfg               cpp/nl-namespace.h

30052 nl_try-a.cfg                     cpp/try-catch-nl.cpp

30055 nl_after_func_body.cfg           cpp/nl_func.cpp
30056 nl_after_func_body-2.cfg         cpp/nl_func.cpp

# Class colon positioning
30061 class-colon-pos-eol.cfg          cpp/class-init.cpp
30062 class-colon-pos-sol.cfg          cpp/class-init.cpp
30063 class-colon-pos-eol-add.cfg      cpp/class-init.cpp
30064 class-colon-pos-sol-add.cfg      cpp/class-init.cpp
30065 class-colon-pos-sol.cfg          cpp/Example.h
30066 class-on-colon-indent.cfg        cpp/class-init.cpp

30067 nl_func_class_scope.cfg          cpp/nl_func_type_name.cpp
30068 nl_func_class_scope.cfg          cpp/nl_func_scope_name.cpp
30069 nl_func_class_scope.cfg          cpp/class-implementation.cpp

30070 nl_func_scope_name.cfg           cpp/nl_func_scope_name.cpp

30075 empty.cfg                        cpp/goto.cpp

30080 nl_brace_brace-a.cfg             cpp/nl_brace_brace.cpp

30085 nSolve.cfg                       cpp/align_class.cpp

30090 bug_488.cfg                      cpp/bug_488.cpp
30091 bug_472.cfg                      cpp/bug_472.cpp
30092 ben.cfg                          cpp/bug_481.cpp
30093 sp_after_cast.cfg                cpp/bug_484.cpp
30094 align-1.cfg                      cpp/bug_495.cpp
30095 ben.cfg                          cpp/bug_485.cpp

30100 nl_template_class-force.cfg      cpp/templates.cpp
30101 nl_template_class-remove.cfg     cpp/templates.cpp
30102 template_sp-force.cfg            cpp/templates.cpp
30103 template_sp-remove.cfg           cpp/templates.cpp
30104 avalon3.cfg                      cpp/templ_class.h
30105 avalon4.cfg                      cpp/av.h
30106 nl_template_class-force.cfg      cpp/templates2.cpp
30107 nl_template_class-remove.cfg     cpp/templates2.cpp
30108 nl_template_class-remove.cfg     cpp/templates3.cpp
30109 template4.cfg                    cpp/templates4.cpp

30110 class-nl_func-add2.cfg           cpp/class-init.cpp

30201 cmt_indent-1.cfg                 cpp/cmt_indent.cpp
30202 cmt_indent-2.cfg                 cpp/cmt_indent.cpp
30203 cmt_indent-3.cfg                 cpp/cmt_indent.cpp
30204 comment-align.cfg                cpp/comment-align.cpp
30205 cmt_right.cfg                    cpp/cmt_right.cpp
30206 empty.cfg                        cpp/cmt_backslash_eol.cpp
30207 cmt_indent_pp.cfg                cpp/cmt_indent_pp.h

30250 align_fcall.cfg                  cpp/align_fcall.cpp
30251 align_fcall-2.cfg                cpp/align_fcall.cpp
30253 align_left_shift.cfg             cpp/align_left_shift.cpp
30254 align_left_shift.cfg             cpp/align_left_shift2.cpp
30255 ben.cfg                          cpp/align_constr.cpp
30256 align_left_shift.cfg             cpp/func_call.cpp
30257 pbtech.cfg                       cpp/func_call_chain.cpp
30258 ben.cfg                          cpp/casts.cpp

30260 var_def_gap.cfg                  cpp/var_def_gap.cpp

30265 long_br_cmt.cfg                  cpp/long_br_cmt.cpp

30270 const_throw.cfg                  cpp/const_throw.cpp
30271 sp_throw_paren-r.cfg             cpp/sp_throw_paren.cpp
30272 sp_throw_paren-f.cfg             cpp/sp_throw_paren.cpp

30280 sf557.cfg                        cpp/sf557.cpp

30290 indent_shift.cfg                 cpp/align_left_shift.cpp
30291 indent_shift.cfg                 cpp/indent_shift.cpp

30300 ben.cfg                          cpp/enum_shr.cpp
30301 al.cfg                           cpp/enum_class.h
30310 sp_word_brace_force.cfg          cpp/uniform_initialization.cpp
30311 sp_word_brace_remove.cfg         cpp/uniform_initialization.cpp

# function def newlines
30701 func-def-1.cfg                   cpp/function-def.cpp
30702 func-def-2.cfg                   cpp/function-def.cpp
30703 func-def-3.cfg                   cpp/function-def.cpp

30705 func_param.cfg                   cpp/func_param.cpp

30711 del_semicolon.cfg                cpp/semicolons.cpp

30720 wessex.cfg                       cpp/custom-open-2.cpp

30730 qt-1.cfg                         cpp/qt-1.cpp
30731 nl_access_spec.cfg               cpp/qt-1.cpp

30740 sef.cfg                          cpp/sef.cpp
30741 al.cfg                           cpp/al.cpp
30742 delete.cfg                       cpp/delete.cpp

30750 ben.cfg                          cpp/lambda.cpp
30751 lambda1.cfg                      cpp/lambda.cpp
30752 lambda2.cfg                      cpp/lambda.cpp
30753 lambda3.cfg                      cpp/lambda2.cpp
30754 bug_i_682.cfg                    cpp/bug_i_682.h
30755 bug_i_938.cfg                    cpp/bug_i_938.h

30800 star_pos-0.cfg                   cpp/align-star-amp-pos.cpp
30801 star_pos-1.cfg                   cpp/align-star-amp-pos.cpp
30802 star_pos-2.cfg                   cpp/align-star-amp-pos.cpp

30805 ptr_star-1.cfg                   cpp/ptr-star.cpp
30806 ptr_star-2.cfg                   cpp/ptr-star.cpp
30807 ptr_star-3.cfg                   cpp/ptr-star.cpp
30808 ptr_star-4.cfg                   cpp/ptr-star.cpp

30810 ben.cfg                          cpp/ptr-star.cpp
30811 avalon4.cfg                      cpp/misc3.cpp
30812 ben.cfg                          cpp/misc4.cpp
30813 ben.cfg                          cpp/misc5.cpp
30814 misc6.cfg                        cpp/misc6.cpp

30815 width-2.cfg                      cpp/cmt-reflow.cpp
30816 cu.cfg                           cpp/for_long.cpp
30817 ben.cfg                          cpp/cmt-cpp-cont.cpp

30820 pp_define_at_level-1.cfg         cpp/pp-define-indent.cpp

30830 kw_subst2.cfg                    cpp/kw_subst.cpp
30831 kw_subst.cfg                     cpp/kw_subst2.cpp
30832 kw_subst4.cfg                    cpp/kw_subst.cpp

30840 nl_func_type_name_remove.cfg     cpp/nl_func_type_name.cpp
30841 nl_func_type_name_force.cfg      cpp/nl_func_type_name.cpp
30842 nl_func_type_name_class.cfg      cpp/nl_func_type_name.cpp

30845 ben.cfg                          cpp/deref.cpp

30850 sp_cmt_cpp_start_force.cfg       cpp/sp_cmt_cpp_start.cc

30855 cpp_move.cfg                     cpp/cpp_move.cpp

30860 sf574.cfg                        cpp/sf574.cpp

30870 cmt_insert-0.cfg                 cpp/cmt_insert.cpp
30871 cmt_insert-1.cfg                 cpp/cmt_insert.cpp

30900 region-0.cfg                     cpp/region.cpp
30901 region-1.cfg                     cpp/region.cpp
30902 region-2.cfg                     cpp/region.cpp
30903 region-3.cfg                     cpp/region.cpp

30910 indent_namespace-t.cfg           cpp/indent_namespace.h
30911 indent_namespace-f.cfg           cpp/indent_namespace.h
30912 long_namespace.cfg               cpp/long_namespace.cpp
30913 indent_namespace-t.cfg           cpp/indent_namespace2.h

30920 ben.cfg                          cpp/indent-off.cpp
30921 ben.cfg                          cpp/variadic-template.h
30922 sp_before_ellipsis-f.cfg         cpp/variadic-template.h
30923 sp_before_ellipsis-f.cfg         cpp/sp_before_ellipsis.cpp
30924 sp_before_ellipsis-r.cfg         cpp/sp_before_ellipsis.cpp
30925 sp_func_call_empty.cfg           cpp/function-def.cpp
30926 sp_func_class_empty.cfg          cpp/function-def.cpp
30927 sp_func_def_empty.cfg            cpp/function-def.cpp
30928 sp_func_proto_empty.cfg          cpp/function-def.cpp

30930 indent_var_def.cfg               cpp/indent_var_def.cpp
30931 indent_var_def_cont.cfg          cpp/indent_var_def_cont.cpp
30932 empty.cfg                        cpp/indent_var_def_cont.cpp

30935 ben.cfg                          cpp/indent-misc.cpp
30936 indent_braces_no.cfg             cpp/indent_braces_no.h
30937 indent_param.cfg                 cpp/indent_param.cpp

30940 mod_case_brace_rm.cfg            cpp/case-brace-remove.cpp

30945 sf.3266678.cfg                   cpp/sf.3266678.cpp
30946 sf.3315874.cfg                   cpp/sf.3315874.h

30950 sp_before_tr_emb_cmt-f.cfg       cpp/sp_before_tr_emb_cmt_input.cpp
30951 sp_before_tr_emb_cmt-a.cfg       cpp/sp_before_tr_emb_cmt_input.cpp
30955 indent_ctor_init.cfg             cpp/indent_ctor_init.cpp

31000 digraph.cfg                      cpp/digraph.cpp
31001 ben.cfg                          cpp/digraph.cpp

31562 sf562.cfg                        cpp/sf562.cpp
31567 sf567.cfg                        cpp/sf567.cpp
31583 sf583.cfg                        cpp/sf583.cpp
31593 sf593.cfg                        cpp/sf593.cpp

31700 toggle_processing_cmt.cfg        cpp/toggle_processing_cmt.cpp
31701 toggle_processing_cmt2.cfg       cpp/toggle_processing_cmt2.cpp

31710 empty.cfg                        cpp/string_replace_tab_chars.cpp
31711 string_replace_tab_chars.cfg     cpp/string_replace_tab_chars.cpp

31720 ben.cfg                          cpp/bit-colon.cpp
31730 ms-style-ref.cfg                 cpp/ms-style-ref.cpp

32000 sp_skip_vbrace_tokens.cfg        cpp/sp_skip_vbrace_tokens.cpp
32001 empty.cfg                        cpp/issue_547_for_each.cpp
32002 proto-wrap.cfg                   cpp/proto-wrap.cpp
32003 issue_633_typename.cfg           cpp/issue_633_typename.cpp
32004 empty.cfg                        cpp/issue_624_angle.cpp
32005 align_var_class_span.cfg         cpp/issue_633_typename.cpp
32006 bug_i_687.cfg                    cpp/bug_i_687.cpp

33000 tab-0-11.cfg                     cpp/tab-0.cpp
33001 tab-1-11.cfg                     cpp/tab-1.cpp
33002 comment_tab_f.cfg                cpp/cmt_convert_tab_to_spaces.cpp
33003 comment_tab_t.cfg                cpp/cmt_convert_tab_to_spaces.cpp
33004 DoxygenComments_f.cfg            cpp/DoxygenComments.cpp
33005 DoxygenComments_t.cfg            cpp/DoxygenComments.cpp
33006 string_replace_tab_chars_f.cfg   cpp/string_replace_tab_chars.cpp
33007 NewLine-i.cfg                    cpp/NewLine.cpp
33008 NewLine-r.cfg                    cpp/NewLine.cpp
33009 NewLine-f.cfg                    cpp/NewLine0.cpp
33010 kdepim.cfg                       cpp/Q_EMIT.cpp
33011 kdepim.cfg                       cpp/static.h
33012 kdepim.cfg                       cpp/Q_SIGNAL_SLOT.cpp
33013 kdepim.cfg                       cpp/Q_2.cpp
33014 kdepim.cfg                       cpp/DB.cpp
33015 kdepim.cfg                       cpp/Q_FOREACH.cpp
33016 indent_once.cfg                  cpp/indent.cpp
33018 byref-2.cfg                      cpp/byref-2.cpp
33019 bug_657.cfg                      cpp/bug_657.cpp
33020 bug_662.cfg                      cpp/bug_662.cpp
33021 bug_633.cfg                      cpp/bug_633.cpp
33022 bug_634.cfg                      cpp/bug_634.cpp
33023 bug_651.cfg                      cpp/bug_651.cpp
33024 bug_653.cfg                      cpp/bug_653.cpp
33025 bug_654.cfg                      cpp/bug_654.cpp
33026 bug_631.cfg                      cpp/bug_631.cpp
33027 bug_664.cfg                      cpp/bug_664.cpp
33028 braces_empty.cfg                 cpp/braces_empty.cpp
33029 cast.cfg                         cpp/cast.cpp
33030 kdepim.cfg                       cpp/Q_FOREVER.cpp
33031 bug_612.cfg                      cpp/bug_612.cpp
33032 bug_670.cfg                      cpp/bug_670.cpp
33033 bug_670.cfg                      cpp/bug_670.h
33034 bug_671.cfg                      cpp/bug_671.h
33035 patch_32.cfg                     cpp/patch_32.cpp
33036 bug_663.cfg                      cpp/bug_663.cpp
33037 func_class.cfg                   cpp/func_class.cpp
33038 func_class.cfg                   cpp/func_class.h
33039 mod_remove_empty_return.cfg      cpp/mod_remove_empty_return.cpp
33040 bug_i_411.cfg                    cpp/bug_i_411.cpp
33041 bug_i_411a.cfg                   cpp/bug_i_411.cpp
33042 bug_i_411b.cfg                   cpp/bug_i_411.cpp
33043 bug_i_478.cfg                    cpp/bug_i_478.cpp
33044 bug_i_481.cfg                    cpp/bug_i_481.cpp
33045 bug_i_width.cfg                  cpp/bug_i_width.cpp
33046 bug_i_409-split.cfg              cpp/bug_i_409.cpp
33047 bug_i_409-create.cfg             cpp/bug_i_409.cpp
33048 bug_i_405.cfg                    cpp/bug_i_405.cpp
33049 pp-pragma.cfg                    cpp/pp-pragma.cpp
33050 empty.cfg                        cpp/issue_523.cpp
33051 empty.cfg                        cpp/bug_i_503.cpp
33052 empty.cfg                        cpp/bug_i_512.cpp
33053 for_auto.cfg                     cpp/for_auto.cpp
33054 bug_i_825.cfg                    cpp/bug_i_825.cpp
33061 empty.cfg                        cpp/if_chain_braces.cpp
33062 if_chain_braces_0.cfg            cpp/if_chain_braces.cpp
33063 if_chain_braces_1.cfg            cpp/if_chain_braces.cpp
33064 if_chain_braces_2.cfg            cpp/if_chain_braces.cpp
33070 multi_line_0.cfg                 cpp/multi_line.cpp
33071 multi_line_1.cfg                 cpp/multi_line.cpp
33072 multi_line_2.cfg                 cpp/multi_line.cpp
33073 multi_line_3.cfg                 cpp/multi_line.cpp
33074 multi_line_4.cfg                 cpp/multi_line.cpp
33075 multi_line_5.cfg                 cpp/multi_line.cpp
33076 multi_line_6.cfg                 cpp/multi_line.cpp
33077 multi_line_7.cfg                 cpp/multi_line.cpp
33078 multi_line_8.cfg                 cpp/multi_line.cpp
33079 multi_line_9.cfg                 cpp/multi_line.cpp
33080 multi_line_10.cfg                cpp/multi_line.cpp
33081 bug_i_552.cfg                    cpp/bug_i_552.cpp
33082 namespace_namespace.cfg          cpp/namespace_namespace.cpp
33083 bug_i_359.cfg                    cpp/bug_i_359.cpp
33084 op_sym_empty.cfg                 cpp/op_sym_empty.cpp
33085 bug_i_323.cfg                    cpp/bug_i_323.cpp
33086 bug_i_568.cfg                    cpp/bug_i_568.cpp
33087 bug_i_596.cfg                    cpp/bug_i_596.cpp
33088 empty.cfg                        cpp/bug_i_197.cpp
33089 bug_643.cfg                      cpp/bug_643.cpp

33090 empty.cfg                        cpp/gh555.cpp
33091 no_squeeze_ifdef.cfg             cpp/squeeze_ifdef.cpp
33092 squeeze_ifdef.cfg                cpp/squeeze_ifdef.cpp
33093 sp_angle_paren.cfg               cpp/sp_angle_paren.cpp
33094 sp_angle_paren_empty.cfg         cpp/sp_angle_paren.cpp
33095 bug_i_322.cfg                    cpp/bug_i_322.cpp
33096 squeeze_ifdef_top.cfg            cpp/squeeze_ifdef.cpp

33097 enum_comma-1.cfg                 cpp/enum_comma.h
33098 enum_comma-2.cfg                 cpp/enum_comma.h
33099 enum_comma-3.cfg                 cpp/enum_comma.h
33100 enum_comma-4.cfg                 cpp/enum_comma.h
33101 enum_comma-5.cfg                 cpp/enum_comma.h
33102 enum_comma-6.cfg                 cpp/enum_comma.h

33110 enum.cfg                         cpp/enum.cpp

33150 bug_i_753.cfg                    cpp/bug_i_753.cpp
33151 bug_i_752.cfg                    cpp/bug_i_752.cpp

33200 first_len_minimum.cfg            cpp/first_len_minimum.cpp

33201 indent_ctor_members_twice.cfg    cpp/indent_ctor_members_twice.cpp
33202 initlist_leading_commas.cfg      cpp/initlist_leading_commas.cpp

34001 nl_before_after.cfg              cpp/nl_before_after.h
34002 bug_i_793.cfg                    cpp/bug_i_793.cpp

34003 nl_max_blank_in_func-0.cfg       cpp/nl_max_blank_in_func.cpp
34004 nl_max_blank_in_func-1.cfg       cpp/nl_max_blank_in_func.cpp
34005 nl_max_blank_in_func-2.cfg       cpp/nl_max_blank_in_func.cpp
34006 empty.cfg                        cpp/bug_i_575.cpp
34007 bug_i_928.cfg                    cpp/bug_i_928.cpp

34100 empty.cfg                        cpp/bug_i_525.cpp
34101 empty.cfg                        cpp/bug_i_646.cpp
34105 bug_i_663.cfg                    cpp/bug_i_663.cpp
34108 bug_i_666.cfg                    cpp/bug_i_666.cpp
34112 bug_i_889.cfg                    cpp/bug_i_889.cpp
34113 bug_902-1.cfg                    cpp/bug_902.cpp
34114 bug_902-2.cfg                    cpp/bug_902.cpp

<<<<<<< HEAD
34130 bug_i_1000-f.cfg                 cpp/bug_i_1000.cpp
34131 bug_i_1000-r.cfg                 cpp/bug_i_1000.cpp
=======
34120 bug_i_999.cfg                    cpp/bug_i_999.cpp
>>>>>>> 6a19affe
<|MERGE_RESOLUTION|>--- conflicted
+++ resolved
@@ -378,9 +378,5 @@
 34113 bug_902-1.cfg                    cpp/bug_902.cpp
 34114 bug_902-2.cfg                    cpp/bug_902.cpp
 
-<<<<<<< HEAD
 34130 bug_i_1000-f.cfg                 cpp/bug_i_1000.cpp
-34131 bug_i_1000-r.cfg                 cpp/bug_i_1000.cpp
-=======
-34120 bug_i_999.cfg                    cpp/bug_i_999.cpp
->>>>>>> 6a19affe
+34131 bug_i_1000-r.cfg                 cpp/bug_i_1000.cpp