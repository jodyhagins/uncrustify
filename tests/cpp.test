--- conflicted
+++ resolved
@@ -228,8 +228,5 @@
 31710 empty.cfg                        cpp/string_replace_tab_chars.cpp
 31711 string_replace_tab_chars.cfg     cpp/string_replace_tab_chars.cpp
 
-<<<<<<< HEAD
 31720 ben.cfg                          cpp/bit-colon.cpp
-=======
-31730 ms-style-ref.cfg                 cpp/ms-style-ref.cpp
->>>>>>> c8b80c89
+31730 ms-style-ref.cfg                 cpp/ms-style-ref.cpp