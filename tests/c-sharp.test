#
# Test cases specifically for the C# language.
#
# Range: 10000 - 19999
# test.name  config.file  input.file

10000 mono.cfg                 cs/simple.cs
10001 getset.cfg               cs/getset.cs
10002 ben.cfg                  cs/simple.cs
10003 ben.cfg                  cs/region.cs
10010 ben.cfg                  cs/var-member.cs
10011 ben.cfg                  cs/strings.cs

10020 region-0.cfg             cs/region.cs
10021 region-1.cfg             cs/region.cs
10022 region-2.cfg             cs/region.cs
10023 region-3.cfg             cs/region.cs

10030 sort_imports.cfg         cs/sort_using.cs

10040 tcf.cfg                  cs/tcf.cs
10041 tcf.cfg                  cs/gs.cs

10050 cs_generics.cfg          cs/generics.cs

10060 ben.cfg                  cs/unsafe.cs

10070 ben.cfg                  cs/utf16le.cs
10071 ben.cfg                  cs/utf16be.cs
10072 ben.cfg                  cs/utf16le_no_bom.cs
10073 ben.cfg                  cs/utf16be_no_bom.cs

10080 ben.cfg                  cs/property.cs

10090 ben.cfg                  cs/string_multi.cs

10100 bug_600.cfg              cs/bug_600.cs
10101 sf607.cfg                cs/sf607.cs

10110 mda_space_a.cfg          cs/mdarray_space.cs
10111 mda_space_b.cfg          cs/mdarray_space.cs
10112 mda_space_c.cfg          cs/mdarray_space.cs

<<<<<<< HEAD
10628 sf628.cfg                cs/sf628.cs
=======
10120 empty.cfg                cs/cmt_backslash_eol.cs
>>>>>>> 5bb6bc4e
<|MERGE_RESOLUTION|>--- conflicted
+++ resolved
@@ -41,8 +41,6 @@
 10111 mda_space_b.cfg          cs/mdarray_space.cs
 10112 mda_space_c.cfg          cs/mdarray_space.cs
 
-<<<<<<< HEAD
-10628 sf628.cfg                cs/sf628.cs
-=======
 10120 empty.cfg                cs/cmt_backslash_eol.cs
->>>>>>> 5bb6bc4e
+
+10628 sf628.cfg                cs/sf628.cs